--- conflicted
+++ resolved
@@ -1,15 +1,12 @@
 enum Tags {
+
   mention('mention'),
   img('img'),
   file('file'),
   divider('divider'),
-<<<<<<< HEAD
+  embedLink('embed_link'),
   mentionAll('mention_all'),
   markdownLink('markdown_link');
-=======
-  embedLink('embed_link'),
-  mentionAll('mention_all');
->>>>>>> d0bcef7a
 
   const Tags(this.value);
 
