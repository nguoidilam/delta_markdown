--- conflicted
+++ resolved
@@ -36,11 +36,8 @@
       ..addAll(_defaultSyntaxes)
       // Custom link resolvers go after the generic text syntax.
       ..insertAll(1, [
-<<<<<<< HEAD
         MarkdownLinkSyntax(),
-=======
         EmbeddedLinkSyntax(),
->>>>>>> d0bcef7a
         LinkSyntax(linkResolver: document.linkResolver),
         ImageSyntax(linkResolver: document.imageLinkResolver)
       ]);
@@ -304,11 +301,9 @@
   // underscores may be present in the last two segments of the domain.
   static const domainPart = r'\w\-';
   static const domain = '[$domainPart][$domainPart.]+';
-
   // A valid domain consists of alphanumeric characters, underscores (_),
   // hyphens (-) and periods (.).
   static const path = r'[^\s<]*';
-
   // Trailing punctuation (specifically, ?, !, ., ,, :, *, _, and ~) will not
   // be considered part of the autolink
   static const truncatingPunctuationPositive = r'[?!.,:*_~]';
@@ -423,7 +418,6 @@
       this.isFollowedByPunctuation});
 
   static const String punctuation = r'''!"#$%&'()*+,-./:;<=>?@[\]^_`{|}~''';
-
   // TODO(srawlins): Unicode whitespace
   static const String whitespace = ' \t\r\n';
 
@@ -1320,9 +1314,7 @@
 
 class MentionSyntax extends InlineSyntax {
   /// Create a new instance.
-  MentionSyntax({String? sub})
-      : substitute = sub,
-        super(RegexValue.regexMention);
+  MentionSyntax({String? sub}): substitute = sub, super(RegexValue.regexMention);
 
   final String? substitute;
 
@@ -1366,33 +1358,6 @@
   }
 }
 
-<<<<<<< HEAD
-class MarkdownLinkSyntax extends InlineSyntax {
-  MarkdownLinkSyntax()
-      : super(RegexValue.regexMarkdownLink);
-
-  @override
-  bool onMatch(InlineParser parser, Match match) {
-    final el = Element.withTag('markdown_link');
-    final name = _tryDecodeInput(match.group(1) ?? '');
-    final link = _tryDecodeInput(match.group(2) ?? '');
-
-    el.attributes['name'] = name.isEmpty ? link : name;
-    el.attributes['link'] = link;
-    el.attributes['input'] = parser.source;
-    el.attributes['match'] = match.group(0) ?? '';
-    parser.addNode(el);
-    return true;
-  }
-
-  String _tryDecodeInput(String input) {
-    try {
-      return Uri.decodeComponent(input);
-    }  catch (e) {
-      return input;
-    }
-  }
-=======
 class EmbeddedLinkSyntax extends InlineSyntax {
   /// Create a new instance.
   EmbeddedLinkSyntax({String? sub})
@@ -1422,5 +1387,31 @@
     parser.addNode(el);
     return true;
   }
->>>>>>> d0bcef7a
-}+}
+
+class MarkdownLinkSyntax extends InlineSyntax {
+  MarkdownLinkSyntax()
+      : super(RegexValue.regexMarkdownLink);
+
+  @override
+  bool onMatch(InlineParser parser, Match match) {
+    final el = Element.withTag('markdown_link');
+    final name = _tryDecodeInput(match.group(1) ?? '');
+    final link = _tryDecodeInput(match.group(2) ?? '');
+
+    el.attributes['name'] = name.isEmpty ? link : name;
+    el.attributes['link'] = link;
+    el.attributes['input'] = parser.source;
+    el.attributes['match'] = match.group(0) ?? '';
+    parser.addNode(el);
+    return true;
+  }
+
+  String _tryDecodeInput(String input) {
+    try {
+      return Uri.decodeComponent(input);
+    }  catch (e) {
+      return input;
+    }
+  }
+}
