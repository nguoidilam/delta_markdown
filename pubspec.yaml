--- conflicted
+++ resolved
@@ -6,12 +6,9 @@
 environment:
   sdk: '>=1.12.0 <2.0.0'
 dev_dependencies:
-<<<<<<< HEAD
-  html: '^0.12.2'
-=======
   args: '^0.13.3+1'
   collection: ^1.2.0
->>>>>>> 19e51cbc
+  html: '^0.12.2'
   path: '^1.3.1'
   test: '^0.12.4+1'
   yaml: '^2.1.8'