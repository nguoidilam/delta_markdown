name: delta_markdown
version: 0.8.0

description: A library for converting between Markdown and Delta of the
  package flutter_quill.
homepage: https://github.com/friebetill/notus_markdown

environment:
  sdk: ">=2.17.0 <3.0.0"

dependencies:
  args: ^2.0.0
  charcode: ^1.2.0
  collection: ^1.15.0
<<<<<<< HEAD
  flutter_quill:
    git:
      url: https://github.com/nguoidilam/flutter-quill

dependency_overrides:
  flutter_quill:
    git:
      url: https://github.com/nguoidilam/flutter-quill
=======
  flutter_quill: ^7.0.0
>>>>>>> 22e49a1a

dev_dependencies:
  build_runner: ^2.0.0
  flutter_test:
    sdk: flutter
  pedantic: ^1.11.0
  test: ^1.16.5<|MERGE_RESOLUTION|>--- conflicted
+++ resolved
@@ -12,7 +12,6 @@
   args: ^2.0.0
   charcode: ^1.2.0
   collection: ^1.15.0
-<<<<<<< HEAD
   flutter_quill:
     git:
       url: https://github.com/nguoidilam/flutter-quill
@@ -21,9 +20,6 @@
   flutter_quill:
     git:
       url: https://github.com/nguoidilam/flutter-quill
-=======
-  flutter_quill: ^7.0.0
->>>>>>> 22e49a1a
 
 dev_dependencies:
   build_runner: ^2.0.0
